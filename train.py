from __future__ import absolute_import
from __future__ import division
from __future__ import print_function

import torch
import torch.nn as nn
from torch.autograd import Variable
import torch.optim as optim

import numpy as np

import time
import os
from six.moves import cPickle

import opts
import models
from dataloader import *
import eval_utils
import misc.utils as utils
from misc.rewards import get_self_critical_reward

try:
    import tensorflow as tf
except ImportError:
    print("Tensorflow not installed; No tensorboard logging.")
    tf = None

def add_summary_value(writer, key, value, iteration):
    summary = tf.Summary(value=[tf.Summary.Value(tag=key, simple_value=value)])
    writer.add_summary(summary, iteration)

def train(opt):
    opt.use_att = utils.if_use_att(opt.caption_model)
    loader = DataLoader(opt)
    opt.vocab_size = loader.vocab_size
    opt.seq_length = loader.seq_length

    tf_summary_writer = tf and tf.summary.FileWriter(opt.checkpoint_path)

    infos = {}
    histories = {}
    if opt.start_from is not None:
        # open old infos and check if models are compatible
        with open(os.path.join(opt.start_from, 'infos_'+opt.id+'.pkl')) as f:
            infos = cPickle.load(f)
            saved_model_opt = infos['opt']
            need_be_same=["caption_model", "rnn_type", "rnn_size", "num_layers"]
            for checkme in need_be_same:
                assert vars(saved_model_opt)[checkme] == vars(opt)[checkme], "Command line argument and saved model disagree on '%s' " % checkme

        if os.path.isfile(os.path.join(opt.start_from, 'histories_'+opt.id+'.pkl')):
            with open(os.path.join(opt.start_from, 'histories_'+opt.id+'.pkl')) as f:
                histories = cPickle.load(f)

    iteration = infos.get('iter', 0)
    epoch = infos.get('epoch', 0)

    val_result_history = histories.get('val_result_history', {})
    loss_history = histories.get('loss_history', {})
    lr_history = histories.get('lr_history', {})
    ss_prob_history = histories.get('ss_prob_history', {})

    loader.iterators = infos.get('iterators', loader.iterators)
    loader.split_ix = infos.get('split_ix', loader.split_ix)
    if opt.load_best_score == 1:
        best_val_score = infos.get('best_val_score', None)

    model = models.setup(opt)
    model.cuda()

    update_lr_flag = True
    # Assure in training mode
    model.train()

    crit = utils.LanguageModelCriterion()
    rl_crit = utils.RewardCriterion()

    optimizer = optim.Adam(model.parameters(), lr=opt.learning_rate, weight_decay=opt.weight_decay)

    # Load the optimizer
    if vars(opt).get('start_from', None) is not None and os.path.isfile(os.path.join(opt.start_from,"optimizer.pth")):
        optimizer.load_state_dict(torch.load(os.path.join(opt.start_from, 'optimizer.pth')))

    while True:
        if update_lr_flag:
                # Assign the learning rate
            if epoch > opt.learning_rate_decay_start and opt.learning_rate_decay_start >= 0:
                frac = (epoch - opt.learning_rate_decay_start) // opt.learning_rate_decay_every
                decay_factor = opt.learning_rate_decay_rate  ** frac
                opt.current_lr = opt.learning_rate * decay_factor
                utils.set_lr(optimizer, opt.current_lr) # set the decayed rate
            else:
                opt.current_lr = opt.learning_rate
            # Assign the scheduled sampling prob
            if epoch > opt.scheduled_sampling_start and opt.scheduled_sampling_start >= 0:
                frac = (epoch - opt.scheduled_sampling_start) // opt.scheduled_sampling_increase_every
                opt.ss_prob = min(opt.scheduled_sampling_increase_prob  * frac, opt.scheduled_sampling_max_prob)
                model.ss_prob = opt.ss_prob

            # If start self critical training
            if opt.self_critical_after != -1 and epoch >= opt.self_critical_after:
                sc_flag = True
            else:
                sc_flag = False

            update_lr_flag = False
                
        start = time.time()
        # Load data from train split (0)
        data = loader.get_batch('train')
        print('Read data:', time.time() - start)

        torch.cuda.synchronize()
        start = time.time()

        tmp = [data['fc_feats'], data['att_feats'], data['labels'], data['masks'], data['att_masks']]
        tmp = [Variable(torch.from_numpy(_), requires_grad=False).cuda() for _ in tmp]
        fc_feats, att_feats, labels, masks, att_masks = tmp
        
        optimizer.zero_grad()
<<<<<<< HEAD
        if not sc_flag:
            loss = crit(model(fc_feats, att_feats, labels), labels[:,1:], masks[:,1:])
        else:
            gen_result, sample_logprobs = model.sample(fc_feats, att_feats, {'sample_max':0})
            reward = get_self_critical_reward(model, fc_feats, att_feats, data, gen_result)
            loss = rl_crit(sample_logprobs, gen_result, Variable(torch.from_numpy(reward).float().cuda(), requires_grad=False))

=======
        loss = crit(model(fc_feats, att_feats, labels, att_masks), labels[:,1:], masks[:,1:])
>>>>>>> 786a68a6
        loss.backward()
        utils.clip_gradient(optimizer, opt.grad_clip)
        optimizer.step()
        train_loss = loss.data[0]
        torch.cuda.synchronize()
        end = time.time()
        if not sc_flag:
            print("iter {} (epoch {}), train_loss = {:.3f}, time/batch = {:.3f}" \
                .format(iteration, epoch, train_loss, end - start))
        else:
            print("iter {} (epoch {}), avg_reward = {:.3f}, time/batch = {:.3f}" \
                .format(iteration, epoch, np.mean(reward[:,0]), end - start))

        # Update the iteration and epoch
        iteration += 1
        if data['bounds']['wrapped']:
            epoch += 1
            update_lr_flag = True

        # Write the training loss summary
        if (iteration % opt.losses_log_every == 0):
            if tf is not None:
                add_summary_value(tf_summary_writer, 'train_loss', train_loss, iteration)
                add_summary_value(tf_summary_writer, 'learning_rate', opt.current_lr, iteration)
                add_summary_value(tf_summary_writer, 'scheduled_sampling_prob', model.ss_prob, iteration)
                if sc_flag:
                    add_summary_value(tf_summary_writer, 'avg_reward', np.mean(reward[:,0]), iteration)
                tf_summary_writer.flush()

            loss_history[iteration] = train_loss if not sc_flag else np.mean(reward[:,0])
            lr_history[iteration] = opt.current_lr
            ss_prob_history[iteration] = model.ss_prob

        # make evaluation on validation set, and save model
        if (iteration % opt.save_checkpoint_every == 0):
            # eval model
            eval_kwargs = {'split': 'val',
                            'dataset': opt.input_json}
            eval_kwargs.update(vars(opt))
            val_loss, predictions, lang_stats = eval_utils.eval_split(model, crit, loader, eval_kwargs)

            # Write validation result into summary
            if tf is not None:
                add_summary_value(tf_summary_writer, 'validation loss', val_loss, iteration)
                for k,v in lang_stats.items():
                    add_summary_value(tf_summary_writer, k, v, iteration)
                tf_summary_writer.flush()
            val_result_history[iteration] = {'loss': val_loss, 'lang_stats': lang_stats, 'predictions': predictions}

            # Save model if is improving on validation result
            if opt.language_eval == 1:
                current_score = lang_stats['CIDEr']
            else:
                current_score = - val_loss

            best_flag = False
            if True: # if true
                if best_val_score is None or current_score > best_val_score:
                    best_val_score = current_score
                    best_flag = True
                checkpoint_path = os.path.join(opt.checkpoint_path, 'model.pth')
                torch.save(model.state_dict(), checkpoint_path)
                print("model saved to {}".format(checkpoint_path))
                optimizer_path = os.path.join(opt.checkpoint_path, 'optimizer.pth')
                torch.save(optimizer.state_dict(), optimizer_path)

                # Dump miscalleous informations
                infos['iter'] = iteration
                infos['epoch'] = epoch
                infos['iterators'] = loader.iterators
                infos['split_ix'] = loader.split_ix
                infos['best_val_score'] = best_val_score
                infos['opt'] = opt
                infos['vocab'] = loader.get_vocab()

                histories['val_result_history'] = val_result_history
                histories['loss_history'] = loss_history
                histories['lr_history'] = lr_history
                histories['ss_prob_history'] = ss_prob_history
                with open(os.path.join(opt.checkpoint_path, 'infos_'+opt.id+'.pkl'), 'wb') as f:
                    cPickle.dump(infos, f)
                with open(os.path.join(opt.checkpoint_path, 'histories_'+opt.id+'.pkl'), 'wb') as f:
                    cPickle.dump(histories, f)

                if best_flag:
                    checkpoint_path = os.path.join(opt.checkpoint_path, 'model-best.pth')
                    torch.save(model.state_dict(), checkpoint_path)
                    print("model saved to {}".format(checkpoint_path))
                    with open(os.path.join(opt.checkpoint_path, 'infos_'+opt.id+'-best.pkl'), 'wb') as f:
                        cPickle.dump(infos, f)

        # Stop if reaching max epochs
        if epoch >= opt.max_epochs and opt.max_epochs != -1:
            break

opt = opts.parse_opt()
train(opt)<|MERGE_RESOLUTION|>--- conflicted
+++ resolved
@@ -119,17 +119,13 @@
         fc_feats, att_feats, labels, masks, att_masks = tmp
         
         optimizer.zero_grad()
-<<<<<<< HEAD
         if not sc_flag:
-            loss = crit(model(fc_feats, att_feats, labels), labels[:,1:], masks[:,1:])
+            loss = crit(model(fc_feats, att_feats, labels, att_masks), labels[:,1:], masks[:,1:])
         else:
-            gen_result, sample_logprobs = model.sample(fc_feats, att_feats, {'sample_max':0})
+            gen_result, sample_logprobs = model.sample(fc_feats, att_feats, att_masks, {'sample_max':0})
             reward = get_self_critical_reward(model, fc_feats, att_feats, data, gen_result)
             loss = rl_crit(sample_logprobs, gen_result, Variable(torch.from_numpy(reward).float().cuda(), requires_grad=False))
 
-=======
-        loss = crit(model(fc_feats, att_feats, labels, att_masks), labels[:,1:], masks[:,1:])
->>>>>>> 786a68a6
         loss.backward()
         utils.clip_gradient(optimizer, opt.grad_clip)
         optimizer.step()
